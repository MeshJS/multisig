--- conflicted
+++ resolved
@@ -46,8 +46,6 @@
   ) => void;
   walletLastUpdated: { [walletId: string]: number };
   setWalletLastUpdated: (walletId: string, timestamp: number) => void;
-<<<<<<< HEAD
-=======
   walletAssets: Asset[];
   setWalletAssets: (assets: Asset[]) => void;
   walletAssetMetadata: {
@@ -67,7 +65,6 @@
     ticker: string,
     policyId: string,
   ) => void;
->>>>>>> dc10759f
   drepInfo: BlockfrostDrepInfo | undefined;
   setDrepInfo: (drepInfo: BlockfrostDrepInfo) => void;
   drepRegistered: boolean;
@@ -95,8 +92,6 @@
             [walletId]: timestamp,
           },
         }),
-<<<<<<< HEAD
-=======
       walletAssets: [],
       setWalletAssets: (assets) => set({ walletAssets: assets }),
       walletAssetMetadata: {},
@@ -114,7 +109,6 @@
             [unit]: { assetName, decimals, image, ticker, policyId },
           },
         })),
->>>>>>> dc10759f
       drepInfo: undefined,
       setDrepInfo: (drepInfo) => set({ drepInfo }),
       drepRegistered: get()?.drepInfo?.active ?? false,
