--- conflicted
+++ resolved
@@ -7,13 +7,9 @@
   resolveScriptHashDRepId,
   serializeNativeScript,
 } from "@meshsdk/core";
-<<<<<<< HEAD
 //import { getDRepIds } from "@meshsdk/core-csl"; 
 import { getDRepIds } from "@meshsdk/core-cst";
-=======
-import { getDRepIds } from "@meshsdk/core-csl"; 
-//import { getDRepIds } from "@meshsdk/core-cst"; caused a built error
->>>>>>> dc10759f
+
 
 export function buildWallet(wallet: DbWallet, network: number) {
   const nativeScript = {
