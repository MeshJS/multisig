--- conflicted
+++ resolved
@@ -122,13 +122,9 @@
       <div className="flex h-screen flex-col">
         <header className="pointer-events-auto relative z-10 border-b bg-muted/40 px-4 lg:px-6">
           <div className="flex h-14 items-center gap-4 lg:h-[60px]">
-<<<<<<< HEAD
             <button className="md:hidden" onClick={() => setMobileMenuOpen(true)}>
               <MenuIcon className="h-6 w-6" />
             </button>
-            
-=======
->>>>>>> dc10759f
             {/* Wallet selection + breadcrumb row */}
             {isLoggedIn && (
               <div className="border-t border-border">
