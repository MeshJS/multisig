import useUserWallets from "@/hooks/useUserWallets";
<<<<<<< HEAD
import { House, Sparkle, Landmark, FolderCode, Users } from "lucide-react";
=======
import { House, Sparkle, Landmark, FolderCode, FileCode2 } from "lucide-react";
>>>>>>> 4a5ec31e
import MenuLink from "./menu-link";
import { useRouter } from "next/router";

export default function MenuWallets() {
  const { wallets } = useUserWallets();
  const router = useRouter();
  const baseUrl = `/wallets/${router.query.wallet as string | undefined}/`;

  return (
    <nav className="grid items-start px-2 text-sm font-medium lg:px-4 space-y-1">
      <MenuLink
        href={`/`}
        className={
          router.pathname == "/" || 
          router.pathname.startsWith("/wallets") && !router.pathname.startsWith("/wallets/[wallet]")
            ? "text-white" 
            : ""
        }
      >
        <House className="h-5 w-5" />
        <div className="flex items-center gap-2">Home</div>
      </MenuLink>

      <MenuLink
        href={`/features`}
        className={router.pathname == "/features" ? "text-white" : ""}
      >
        <Sparkle className="h-5 w-5" />
        <div className="flex items-center gap-2">Features</div>
      </MenuLink>

      <MenuLink
        href={`/api-docs`}
        className={router.pathname == "/api-docs" ? "text-white" : ""}
      >
        <FolderCode className="h-5 w-5" />
        <div className="flex items-center gap-2">API Docs</div>
      </MenuLink>

      {wallets && (
        <div className="mt-6 pt-4 border-t border-gray-200/30 dark:border-white/[0.03]">
          <MenuLink
            href={`${baseUrl}`}
            className={
              router.pathname.startsWith("/wallets/[wallet]")
                ? "text-white"
                : ""
            }
          >
            <p>
              {wallets
                .filter((wallet) => wallet.id === router.query.wallet)
                .map((wallet) => wallet.name)}
            </p>
          </MenuLink>
        </div>
      )}
      
      {/* Global Governance - only when NOT in wallet context */}
      {!router.pathname.startsWith("/wallets/[wallet]") && (
        <div>
          <MenuLink
          href="/governance"
          className={router.pathname.includes("governance") ? "text-white" : ""}
        >
          <Landmark className="h-5 w-5" />
          Governance
        </MenuLink>
        <MenuLink
          href="/dapps"
          className={router.pathname.includes("dapps") ? "text-white" : ""}
        >
          <FileCode2 className="h-5 w-5" />
          Dapps
        </MenuLink>
        </div>
        
      )}
      
      {/* Global Crowdfund - only when NOT in wallet context */}
      {!router.pathname.startsWith("/wallets/[wallet]") && (
        <MenuLink
          href="/crowdfund"
          className={router.pathname.includes("crowdfund") ? "text-white" : ""}
        >
          <Users className="h-5 w-5" />
          Crowdfund
        </MenuLink>
      )}
    </nav>
  );
}<|MERGE_RESOLUTION|>--- conflicted
+++ resolved
@@ -1,9 +1,5 @@
 import useUserWallets from "@/hooks/useUserWallets";
-<<<<<<< HEAD
-import { House, Sparkle, Landmark, FolderCode, Users } from "lucide-react";
-=======
-import { House, Sparkle, Landmark, FolderCode, FileCode2 } from "lucide-react";
->>>>>>> 4a5ec31e
+import { House, Sparkle, Landmark, FolderCode, FileCode2, Users } from "lucide-react";
 import MenuLink from "./menu-link";
 import { useRouter } from "next/router";
 
