import { Button } from "@/components/ui/button";
import { RefreshCw } from "lucide-react";
import useAppWallet from "@/hooks/useAppWallet";
import { useEffect, useRef, useState } from "react";
import { getProvider } from "@/components/common/cardano-objects/get-provider";
import { useWalletsStore } from "@/lib/zustand/wallets";
import { api } from "@/utils/api";
import { OnChainTransaction, TxInfo } from "@/types/transaction";
import { useSiteStore } from "@/lib/zustand/site";
import { LAST_UPDATED_THRESHOLD } from "@/config/wallet";
<<<<<<< HEAD
=======
import { Asset } from "@meshsdk/core";
>>>>>>> dc10759f

export default function WalletDataLoader() {
  const { appWallet } = useAppWallet();
  const [loading, setLoading] = useState<boolean>(false);
  const walletsUtxos = useWalletsStore((state) => state.walletsUtxos);
  const setWalletsUtxos = useWalletsStore((state) => state.setWalletsUtxos);
  const setWalletTransactions = useWalletsStore(
    (state) => state.setWalletTransactions,
  );
  const walletLastUpdated = useWalletsStore((state) => state.walletLastUpdated);
  const setWalletLastUpdated = useWalletsStore(
    (state) => state.setWalletLastUpdated,
  );
<<<<<<< HEAD
  const fetchingTransactions = useRef(false);
=======
  const setWalletAssets = useWalletsStore((state) => state.setWalletAssets);
  const setWalletAssetMetadata = useWalletsStore(
    (state) => state.setWalletAssetMetadata,
  );
  const fetchingTransactions = useRef(false);
  const prevWalletIdRef = useRef<string | null>(null);
>>>>>>> dc10759f

  const ctx = api.useUtils();
  const network = useSiteStore((state) => state.network);
  const setRandomState = useSiteStore((state) => state.setRandomState);

  async function fetchUtxos() {
    if (appWallet) {
      setWalletsUtxos(appWallet?.id, []);
      const blockchainProvider = getProvider(network);
      const utxos = await blockchainProvider.fetchAddressUTxOs(
        appWallet.address,
      );
      setWalletsUtxos(appWallet?.id, utxos);
    }
  }

  async function getTransactionsOnChain() {
<<<<<<< HEAD
    if (appWallet) {
      const maxPage = 4;
      const _transactions: OnChainTransaction[] = [];
      const blockchainProvider = getProvider(network);

      for (let i = 1; i <= maxPage; i++) {
        const transactions: TxInfo[] = await blockchainProvider.get(
          `/addresses/${appWallet.address}/transactions?page=${i}&order=desc`,
        );

        if (transactions.length === 0) {
          break;
        }

        for (const tx of transactions) {
          const txData = await blockchainProvider.get(
            `/txs/${tx.tx_hash}/utxos`,
          );
          _transactions.push({
            hash: tx.tx_hash,
            tx: tx,
            inputs: txData.inputs,
            outputs: txData.outputs,
          });
        }
      }

      setWalletTransactions(appWallet?.id, _transactions);
      setWalletLastUpdated(appWallet?.id, Date.now());
=======
    try {
      if (appWallet) {
        const maxPage = 4;
        const _transactions: OnChainTransaction[] = [];
        const blockchainProvider = getProvider(network);

        for (let i = 1; i <= maxPage; i++) {
          const transactions: TxInfo[] = await blockchainProvider.get(
            `/addresses/${appWallet.address}/transactions?page=${i}&order=desc`,
          );

          if (transactions.length === 0) {
            break;
          }

          for (const tx of transactions) {
            const txData = await blockchainProvider.get(
              `/txs/${tx.tx_hash}/utxos`,
            );
            _transactions.push({
              hash: tx.tx_hash,
              tx: tx,
              inputs: txData.inputs,
              outputs: txData.outputs,
            });
          }
        }

        if (_transactions.length > 0) {
          setWalletTransactions(appWallet?.id, _transactions);
        } else {
          setWalletTransactions(appWallet?.id, []);
        }
        setWalletLastUpdated(appWallet?.id, Date.now());
      }
    } catch (error) {
      if (appWallet) {
        setWalletTransactions(appWallet?.id, []);
        setWalletLastUpdated(appWallet?.id, Date.now());
      }
    }
  }

  async function getWalletAssets() {
    try {
      const blockchainProvider = getProvider(network);
      const assets = await blockchainProvider.get(
        `/addresses/${appWallet?.address}/`,
      );
      const walletAssets: Asset[] = [];
      if (assets.amount) {
        for (const asset of assets.amount) {
          walletAssets.push({
            unit: asset.unit,
            quantity: asset.quantity,
          });
          if (asset.unit === "lovelace") continue;
          const assetInfo = await blockchainProvider.get(
            `/assets/${asset.unit}`,
          );
          setWalletAssetMetadata(
            asset.unit,
            assetInfo?.metadata?.name ||
              assetInfo?.onchain_metadata?.name ||
              assetInfo?.policyId ||
              asset.unit,
            assetInfo?.metadata?.decimals || 0,
            assetInfo?.metadata?.logo ||
              assetInfo?.onchain_metadata?.image ||
              "",
            assetInfo?.metadata?.ticker ||
              assetInfo?.metadata?.name ||
              assetInfo?.onchain_metadata?.name ||
              assetInfo?.policyId ||
              asset.unit,
            assetInfo?.policy_id || "",
          );
        }
        setWalletAssets(walletAssets);
      } else {
        setWalletAssets([]);
      }
    } catch (error) {
      setWalletAssets([]);
      setWalletAssetMetadata("", "", 0, "", "", "");
>>>>>>> dc10759f
    }
  }

  async function refreshWallet() {
    if (fetchingTransactions.current) return;

    fetchingTransactions.current = true;
    setLoading(true);
    await fetchUtxos();
    await getTransactionsOnChain();
    await getWalletAssets();
    void ctx.transaction.getPendingTransactions.invalidate();
    void ctx.transaction.getAllTransactions.invalidate();
    setRandomState();
    setLoading(false);
    fetchingTransactions.current = false;
  }

  useEffect(() => {
    if (appWallet && prevWalletIdRef.current !== appWallet.id) {
      refreshWallet();
<<<<<<< HEAD
    } else if (
      appWallet &&
      walletLastUpdated[appWallet?.id] &&
      Date.now() - (walletLastUpdated[appWallet?.id] ?? 0) >
        LAST_UPDATED_THRESHOLD
    ) {
      refreshWallet();
=======
      prevWalletIdRef.current = appWallet.id;
>>>>>>> dc10759f
    }
  }, [appWallet]);

  return (
    <Button
      variant="secondary"
      size="icon"
      className="rounded-full"
      onClick={() => refreshWallet()}
      disabled={loading}
    >
      <RefreshCw className={`h-4 w-4 ${loading && "animate-spin"}`} />
    </Button>
  );
}<|MERGE_RESOLUTION|>--- conflicted
+++ resolved
@@ -8,10 +8,7 @@
 import { OnChainTransaction, TxInfo } from "@/types/transaction";
 import { useSiteStore } from "@/lib/zustand/site";
 import { LAST_UPDATED_THRESHOLD } from "@/config/wallet";
-<<<<<<< HEAD
-=======
 import { Asset } from "@meshsdk/core";
->>>>>>> dc10759f
 
 export default function WalletDataLoader() {
   const { appWallet } = useAppWallet();
@@ -25,16 +22,12 @@
   const setWalletLastUpdated = useWalletsStore(
     (state) => state.setWalletLastUpdated,
   );
-<<<<<<< HEAD
-  const fetchingTransactions = useRef(false);
-=======
   const setWalletAssets = useWalletsStore((state) => state.setWalletAssets);
   const setWalletAssetMetadata = useWalletsStore(
     (state) => state.setWalletAssetMetadata,
   );
   const fetchingTransactions = useRef(false);
   const prevWalletIdRef = useRef<string | null>(null);
->>>>>>> dc10759f
 
   const ctx = api.useUtils();
   const network = useSiteStore((state) => state.network);
@@ -52,37 +45,7 @@
   }
 
   async function getTransactionsOnChain() {
-<<<<<<< HEAD
-    if (appWallet) {
-      const maxPage = 4;
-      const _transactions: OnChainTransaction[] = [];
-      const blockchainProvider = getProvider(network);
 
-      for (let i = 1; i <= maxPage; i++) {
-        const transactions: TxInfo[] = await blockchainProvider.get(
-          `/addresses/${appWallet.address}/transactions?page=${i}&order=desc`,
-        );
-
-        if (transactions.length === 0) {
-          break;
-        }
-
-        for (const tx of transactions) {
-          const txData = await blockchainProvider.get(
-            `/txs/${tx.tx_hash}/utxos`,
-          );
-          _transactions.push({
-            hash: tx.tx_hash,
-            tx: tx,
-            inputs: txData.inputs,
-            outputs: txData.outputs,
-          });
-        }
-      }
-
-      setWalletTransactions(appWallet?.id, _transactions);
-      setWalletLastUpdated(appWallet?.id, Date.now());
-=======
     try {
       if (appWallet) {
         const maxPage = 4;
@@ -168,7 +131,6 @@
     } catch (error) {
       setWalletAssets([]);
       setWalletAssetMetadata("", "", 0, "", "", "");
->>>>>>> dc10759f
     }
   }
 
@@ -190,17 +152,8 @@
   useEffect(() => {
     if (appWallet && prevWalletIdRef.current !== appWallet.id) {
       refreshWallet();
-<<<<<<< HEAD
-    } else if (
-      appWallet &&
-      walletLastUpdated[appWallet?.id] &&
-      Date.now() - (walletLastUpdated[appWallet?.id] ?? 0) >
-        LAST_UPDATED_THRESHOLD
-    ) {
-      refreshWallet();
-=======
       prevWalletIdRef.current = appWallet.id;
->>>>>>> dc10759f
+
     }
   }, [appWallet]);
 
