--- conflicted
+++ resolved
@@ -2,7 +2,6 @@
 import { Button } from "@/components/ui/button";
 import { Input } from "@/components/ui/input";
 import useAppWallet from "@/hooks/useAppWallet";
-<<<<<<< HEAD
 import {
   keepRelevant,
   Quantity,
@@ -11,9 +10,6 @@
   Unit,
   UTxO,
 } from "@meshsdk/core";
-=======
-import { keepRelevant, Quantity, Unit, UTxO } from "@meshsdk/core";
->>>>>>> 8d849593
 import { useWallet } from "@meshsdk/react";
 import { Loader, PlusCircle, Send, X } from "lucide-react";
 import { useEffect, useState } from "react";
@@ -44,12 +40,9 @@
 import { toast, useToast } from "@/hooks/use-toast";
 import UTxOSelector from "./utxoSelector";
 import { useRouter } from "next/router";
-<<<<<<< HEAD
 import sendDiscordMessage from "@/lib/discord/sendDiscordMessage";
 import { api } from "@/utils/api";
-=======
 import { resolveAdaHandle } from "@/components/common/cardano-objects/resolve-adahandle";
->>>>>>> 8d849593
 
 export default function PageNewTransaction() {
   const { connected } = useWallet();
