import SectionTitle from "@/components/common/section-title";
import { Button } from "@/components/ui/button";
import { Input } from "@/components/ui/input";
import useAppWallet from "@/hooks/useAppWallet";
import { keepRelevant, Quantity, Unit, UTxO } from "@meshsdk/core";
import { useWallet } from "@meshsdk/react";
import { Loader, PlusCircle, Send, X } from "lucide-react";
<<<<<<< HEAD
import { useEffect, useState } from "react";
=======
import { useEffect, useMemo, useState } from "react";
>>>>>>> dc10759f
// import { api } from "@/utils/api";
import { useUserStore } from "@/lib/zustand/user";
import { Textarea } from "@/components/ui/textarea";
// import { useToast } from "@/hooks/use-toast";
import {
  Table,
  TableBody,
  TableCell,
  TableHead,
  TableHeader,
  TableRow,
} from "@/components/ui/table";
import {
  HoverCard,
  HoverCardContent,
  HoverCardTrigger,
} from "@/components/ui/hover-card";
import { QuestionMarkCircledIcon } from "@radix-ui/react-icons";
import { useSiteStore } from "@/lib/zustand/site";
import { Checkbox } from "@/components/ui/checkbox";
import { getTxBuilder } from "@/components/common/cardano-objects/get-tx-builder";
import CardUI from "@/components/common/card-content";
import useTransaction from "@/hooks/useTransaction";
import { ToastAction } from "@/components/ui/toast";
import { toast, useToast } from "@/hooks/use-toast";
import UTxOSelector from "./utxoSelector";
import { useRouter } from "next/router";
import { resolveAdaHandle } from "@/components/common/cardano-objects/resolve-adahandle";
<<<<<<< HEAD
=======
import { useWalletsStore } from "@/lib/zustand/wallets";
import { cn } from "@/lib/utils";
>>>>>>> dc10759f

export default function PageNewTransaction() {
  const { connected } = useWallet();
  const userAddress = useUserStore((state) => state.userAddress);
  const { appWallet } = useAppWallet();
  const [addDescription, setAddDescription] = useState<boolean>(true);
  const [description, setDescription] = useState<string>("");
  const [metadata, setMetadata] = useState<string>("");
  const [sendAllAssets, setSendAllAssets] = useState<boolean>(false);
  // const [loading, setLoading] = useState<boolean>(false);
  const [error, setError] = useState<string | undefined>(undefined);
  // const { toast } = useToast();
  // const ctx = api.useUtils();
  const [recipientAddresses, setRecipientAddresses] = useState<string[]>([""]);
  const [manualUtxos, setManualUtxos] = useState<UTxO[]>([]);
  const [manualSelected, setManualSelected] = useState(false);
  const [amounts, setAmounts] = useState<string[]>([""]);
  const network = useSiteStore((state) => state.network);
  const { newTransaction } = useTransaction();
  const loading = useSiteStore((state) => state.loading);
  const setLoading = useSiteStore((state) => state.setLoading);
  const { toast } = useToast();
  const router = useRouter();
  const [assets, setAssets] = useState<string[]>(["ADA"]);
  const walletAssetMetadata = useWalletsStore(
    (state) => state.walletAssetMetadata,
  );

  useEffect(() => {
    reset();
  }, []);

  function reset() {
    setAddDescription(true);
    setDescription("");
    setMetadata("");
    setSendAllAssets(false);
    setLoading(false);
  }

  async function createNewTransaction() {
    if (!connected) throw new Error("Wallet not connected");
    if (!appWallet) throw new Error("Wallet not found");
    if (!userAddress) throw new Error("User address not found");

    setLoading(true);
    setError(undefined);

    try {
      // let totalAmount = 0;
      const outputs: { address: string; unit: string; amount: string }[] = [];
      const assetMap = new Map<Unit, Quantity>();

      for (let i = 0; i < recipientAddresses.length; i++) {
        const address = recipientAddresses[i];
        if (address && address.startsWith("addr") && address.length > 0) {
          const rawUnit = assets[i];
          // Default to 'lovelace' if rawUnit is undefined or if it's 'ADA'
          const unit = rawUnit
            ? rawUnit === "ADA"
              ? "lovelace"
              : rawUnit
            : "lovelace";
          const assetMetadata = walletAssetMetadata[unit];
          const multiplier =
            unit === "lovelace"
              ? 1000000
              : Math.pow(10, assetMetadata?.decimals ?? 0);
          const parsedAmount = parseFloat(amounts[i]!) || 0;
          const thisAmount = parsedAmount * multiplier;
          outputs.push({
            address: address,
            unit: unit,
            amount: thisAmount.toString(),
          });
          assetMap.set(
            unit,
            (Number(assetMap.get(unit) || 0) + thisAmount).toString(),
          );
        }
      }
      const utxos = manualUtxos;
      let selectedUtxos = utxos;
      if (!sendAllAssets) {
        // const assetMap = new Map<Unit, Quantity>();
        // assetMap.set("lovelace", totalAmount.toString());
        selectedUtxos = keepRelevant(assetMap, utxos);
      }

      if (selectedUtxos.length === 0) {
        setError("Insufficient funds");
        return;
      }

      const txBuilder = getTxBuilder(network);

      for (const utxo of selectedUtxos) {
        txBuilder
          .txIn(
            utxo.input.txHash,
            utxo.input.outputIndex,
            utxo.output.amount,
            utxo.output.address,
          )
          .txInScript(appWallet.scriptCbor);
      }

      // const rewardAddress = serializeRewardAddress(
      //   resolveScriptHash(appWallet.scriptCbor),
      //   true,
      //   0,
      // );
      // console.log(rewardAddress);
      // const poolIdHash =
      //   "62d90c8349f6a0675a6ea0f5b62aa68ccd8cb333b86044c69c5dadef"; //example from preprod
      // console.log(txBuilder)
      // txBuilder.registerStakeCertificate(rewardAddress)
      // //txBuilder.certificateRedeemerValue()
      // console.log(txBuilder)
      // //txBuilder.certificateScript(appWallet.scriptCbor)
      // console.log(txBuilder)
      // //txBuilder.delegateStakeCertificate(rewardAddress, poolIdHash)
      // console.log(txBuilder)

      if (!sendAllAssets) {
        for (let i = 0; i < outputs.length; i++) {
          txBuilder.txOut(outputs[i]!.address, [
            {
              unit: outputs[i]!.unit,
              quantity: outputs[i]!.amount,
            },
          ]);
        }
      }

      if (sendAllAssets) {
        txBuilder.changeAddress(outputs[0]!.address);
      } else {
        txBuilder.changeAddress(appWallet.address);
      }

      await newTransaction({
        txBuilder,
        description: addDescription ? description : undefined,
        metadataValue:
          metadata.length > 0 ? { label: "674", value: metadata } : undefined,
      });
      reset();

      router.push(`/wallets/${appWallet.id}/transactions`);
    } catch (e) {
      setLoading(false);
      console.error(e);
      toast({
        title: "Error",
        description: `${e}`,
        duration: 10000,
        action: (
          <ToastAction
            altText="Try again"
            onClick={() => {
              navigator.clipboard.writeText(JSON.stringify(e));
              toast({
                title: "Error Copied",
                description: `Error has been copied to your clipboard.`,
                duration: 5000,
              });
            }}
          >
            Copy Error
          </ToastAction>
        ),
        variant: "destructive",
      });
    }
  }

  function addNewRecipient() {
    setRecipientAddresses([...recipientAddresses, ""]);
    setAmounts([...amounts, ""]);
  }

  return (
    <main className="pointer-events-auto flex flex-1 flex-col gap-4 p-4 md:gap-8 md:p-8">
      <SectionTitle>New Transaction</SectionTitle>

      <CardUI title="Recipients" cardClassName="w-full">
        <Table>
          <TableHeader>
            <TableRow>
              <TableHead>Address</TableHead>
              <TableHead className="w-[120px]">Amount</TableHead>
              <TableHead className="w-[120px]">Asset</TableHead>
              <TableHead></TableHead>
            </TableRow>
          </TableHeader>
          <TableBody>
            {recipientAddresses.map((_, index) => (
              <RecipientRow
                key={index}
                index={index}
                recipientAddresses={recipientAddresses}
                setRecipientAddresses={setRecipientAddresses}
                amounts={amounts}
                setAmounts={setAmounts}
                assets={assets}
                setAssets={setAssets}
                disableAdaAmountInput={sendAllAssets}
              />
            ))}
            <TableRow>
              <TableCell colSpan={3}>
                <Button
                  size="sm"
                  variant="ghost"
                  className="gap-1"
                  onClick={() => addNewRecipient()}
                  disabled={sendAllAssets}
                >
                  <PlusCircle className="h-3.5 w-3.5" />
                  Add Recipient
                </Button>
              </TableCell>
            </TableRow>
          </TableBody>
        </Table>
      </CardUI>

      <CardUI title="UTxOs" cardClassName="w-full noBorder">
        {appWallet && (
          <UTxOSelector
            appWallet={appWallet}
            network={network}
            onSelectionChange={(utxos, manual) => {
              setManualUtxos(utxos);
              setManualSelected(manual);
            }}
          />
        )}
      </CardUI>

      <CardUI
        title="Description"
        description="To provide more information to other signers."
        cardClassName="w-full"
      >
        <Table>
          <TableBody>
            <TableRow>
              <TableCell>
                <Textarea
                  className="min-h-16"
                  value={description}
                  onChange={(e) => {
                    if (e.target.value.length <= 128)
                      setDescription(e.target.value);
                  }}
                  placeholder="@user contributed PR #123"
                />
                {description.length >= 128 && (
                  <p className="text-red-500">
                    Description should be less than 128 characters
                  </p>
                )}
              </TableCell>
            </TableRow>
          </TableBody>
        </Table>
      </CardUI>

      <CardUI
        title="On-chain Metadata"
        description="Metadata attaches additional information to a transaction viewable on the blockchain."
        cardClassName="w-full"
      >
        <Table>
          <TableBody>
            <TableRow>
              <TableCell>
                <Textarea
                  className="min-h-16"
                  value={metadata}
                  onChange={(e) => {
                    if (e.target.value.length <= 64)
                      setMetadata(e.target.value);
                  }}
                  placeholder={`PR #123`}
                />
                {metadata.length >= 64 && (
                  <p className="text-red-500">
                    Metadata should be less than 64 characters
                  </p>
                )}
              </TableCell>
            </TableRow>
          </TableBody>
        </Table>
      </CardUI>

      <CardUI
        title="Transaction options"
        description="Additional options for the transaction."
        cardClassName="w-full"
      >
        <Table>
          <TableBody>
            <TableRow>
              <TableCell>
                <div className="flex items-center space-x-2">
                  <Checkbox
                    id="sendAllAssetCheck"
                    checked={sendAllAssets}
                    onCheckedChange={() => setSendAllAssets(!sendAllAssets)}
                  />
                  <label
                    htmlFor="sendAllAssetCheck"
                    className="flex items-center gap-2 text-sm font-medium leading-none peer-disabled:cursor-not-allowed peer-disabled:opacity-70"
                  >
                    Send all assets to one recipient
                    <HoverCard>
                      <HoverCardTrigger>
                        <QuestionMarkCircledIcon className="h-4 w-4" />
                      </HoverCardTrigger>
                      <HoverCardContent>
                        Enable this will send all assets to the first
                        recipient's address.
                      </HoverCardContent>
                    </HoverCard>
                  </label>
                </div>
              </TableCell>
            </TableRow>
          </TableBody>
        </Table>
      </CardUI>

      <div className="flex h-full items-center justify-center gap-4">
        <Button onClick={() => createNewTransaction()} disabled={loading}>
          {loading ? (
            <Loader className="mr-2 h-4 w-4" />
          ) : (
            <Send className="mr-2 h-4 w-4" />
          )}
          Create and Sign Transaction
        </Button>
        {error && <div className="text-sm text-red-500">{error}</div>}
      </div>
    </main>
  );
}

function RecipientRow({
  index,
  recipientAddresses,
  setRecipientAddresses,
  amounts,
  setAmounts,
  assets,
  setAssets,
  disableAdaAmountInput,
}: {
  index: number;
  recipientAddresses: string[];
  setRecipientAddresses: (value: string[]) => void;
  amounts: string[];
  setAmounts: (value: string[]) => void;
  assets: string[];
  setAssets: (value: string[]) => void;
  disableAdaAmountInput: boolean;
}) {
  const [timeoutId, setTimeoutId] = useState<NodeJS.Timeout | null>(null);
  const [adaHandle, setAdaHandle] = useState<string>("");

<<<<<<< HEAD
=======
  const walletAssets = useWalletsStore((state) => state.walletAssets);
  const walletAssetMetadata = useWalletsStore(
    (state) => state.walletAssetMetadata,
  );

>>>>>>> dc10759f
  const handleAddressChange = async (value: string) => {
    const newAddresses = [...recipientAddresses];
    newAddresses[index] = value;
    setRecipientAddresses(newAddresses);

    if (timeoutId) {
      clearTimeout(timeoutId);
    }

    if (value.startsWith("$")) {
      const newTimeoutId = setTimeout(() => {
        void resolveAdaHandle(
          setAdaHandle,
          setRecipientAddresses,
          recipientAddresses,
          index,
          value,
        );
      }, 1000);
      setTimeoutId(newTimeoutId);
    } else {
      setAdaHandle("");
    }
  };

<<<<<<< HEAD
=======
  const appWalletAssets = useMemo(() => {
    return walletAssets.map((asset) => {
      return {
        unit: asset.unit,
        assetName: walletAssetMetadata[asset.unit]?.assetName,
        decimals: walletAssetMetadata[asset.unit]?.decimals ?? 0,
        amount: asset.quantity,
      };
    });
  }, [walletAssets, walletAssetMetadata]);

  const assetOptions = useMemo(() => {
    return (
      <>
        {appWalletAssets.map((appWalletAssets) => {
          return (
            <option key={appWalletAssets.unit} value={appWalletAssets.unit}>
              {appWalletAssets.unit === "lovelace"
                ? "ADA"
                : appWalletAssets.assetName}
            </option>
          );
        })}
      </>
    );
  }, [appWalletAssets]);

>>>>>>> dc10759f
  return (
    <TableRow>
      <TableCell>
        <div className="flex flex-col gap-1">
          <Input
            type="string"
            placeholder="addr1... or $handle"
            value={recipientAddresses[index]}
            onChange={(e) => {
              void handleAddressChange(e.target.value);
            }}
          />
          {adaHandle && <TableCell>{adaHandle}</TableCell>}
        </div>
      </TableCell>
      <TableCell>
        <div
          className="flex flex-col"
          style={{ minHeight: adaHandle ? "76px" : "auto" }}
        >
          <Input
            type="number"
            value={amounts[index]}
            onChange={(e) => {
              const newAmounts = [...amounts];
              newAmounts[index] = e.target.value;
              setAmounts(newAmounts);
            }}
            placeholder=""
            disabled={disableAdaAmountInput}
          />
        </div>
<<<<<<< HEAD
=======
      </TableCell>
      <TableCell className="w-[240px]">
        <select
          value={assets[index]}
          onChange={(e) => {
            const newAssets = [...assets];
            newAssets[index] = e.target.value;
            setAssets(newAssets);
          }}
          disabled={disableAdaAmountInput}
          className={cn(
            "flex h-9 w-full rounded-md border border-zinc-200 bg-transparent px-3 py-1 text-sm shadow-sm transition-colors file:border-0 file:bg-transparent file:text-sm file:font-medium placeholder:text-zinc-500 focus-visible:outline-none focus-visible:ring-1 focus-visible:ring-zinc-950 disabled:cursor-not-allowed disabled:opacity-50 dark:border-zinc-800 dark:placeholder:text-zinc-400 dark:focus-visible:ring-zinc-300",
          )}
        >
          {assetOptions}
        </select>
>>>>>>> dc10759f
      </TableCell>
      <TableCell>
        <div
          className="flex flex-col"
          style={{ minHeight: adaHandle ? "76px" : "auto" }}
        >
          <Button
            size="icon"
            variant="ghost"
            onClick={() => {
              const newAddresses = [...recipientAddresses];
              newAddresses.splice(index, 1);
              setRecipientAddresses(newAddresses);
              const newAmounts = [...amounts];
              newAmounts.splice(index, 1);
              setAmounts(newAmounts);
            }}
          >
            <X className="h-4 w-4" />
          </Button>
        </div>
      </TableCell>
    </TableRow>
  );
}<|MERGE_RESOLUTION|>--- conflicted
+++ resolved
@@ -5,11 +5,7 @@
 import { keepRelevant, Quantity, Unit, UTxO } from "@meshsdk/core";
 import { useWallet } from "@meshsdk/react";
 import { Loader, PlusCircle, Send, X } from "lucide-react";
-<<<<<<< HEAD
-import { useEffect, useState } from "react";
-=======
 import { useEffect, useMemo, useState } from "react";
->>>>>>> dc10759f
 // import { api } from "@/utils/api";
 import { useUserStore } from "@/lib/zustand/user";
 import { Textarea } from "@/components/ui/textarea";
@@ -38,11 +34,8 @@
 import UTxOSelector from "./utxoSelector";
 import { useRouter } from "next/router";
 import { resolveAdaHandle } from "@/components/common/cardano-objects/resolve-adahandle";
-<<<<<<< HEAD
-=======
 import { useWalletsStore } from "@/lib/zustand/wallets";
 import { cn } from "@/lib/utils";
->>>>>>> dc10759f
 
 export default function PageNewTransaction() {
   const { connected } = useWallet();
@@ -415,15 +408,10 @@
 }) {
   const [timeoutId, setTimeoutId] = useState<NodeJS.Timeout | null>(null);
   const [adaHandle, setAdaHandle] = useState<string>("");
-
-<<<<<<< HEAD
-=======
   const walletAssets = useWalletsStore((state) => state.walletAssets);
   const walletAssetMetadata = useWalletsStore(
     (state) => state.walletAssetMetadata,
   );
-
->>>>>>> dc10759f
   const handleAddressChange = async (value: string) => {
     const newAddresses = [...recipientAddresses];
     newAddresses[index] = value;
@@ -448,9 +436,6 @@
       setAdaHandle("");
     }
   };
-
-<<<<<<< HEAD
-=======
   const appWalletAssets = useMemo(() => {
     return walletAssets.map((asset) => {
       return {
@@ -477,8 +462,6 @@
       </>
     );
   }, [appWalletAssets]);
-
->>>>>>> dc10759f
   return (
     <TableRow>
       <TableCell>
@@ -511,8 +494,6 @@
             disabled={disableAdaAmountInput}
           />
         </div>
-<<<<<<< HEAD
-=======
       </TableCell>
       <TableCell className="w-[240px]">
         <select
@@ -529,7 +510,6 @@
         >
           {assetOptions}
         </select>
->>>>>>> dc10759f
       </TableCell>
       <TableCell>
         <div
