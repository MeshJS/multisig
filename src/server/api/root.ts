--- conflicted
+++ resolved
@@ -3,12 +3,9 @@
 import { walletRouter } from "./routers/wallets";
 import { transactionRouter } from "./routers/transactions";
 import { signableRouter } from "./routers/signable";
-<<<<<<< HEAD
-import { crowdfundRouter } from "./routers/crowdfunds";
-=======
 import { ballotRouter } from "./routers/ballot";
 
->>>>>>> c81f3ff9
+import { crowdfundRouter } from "./routers/crowdfunds";
 
 /**
  * This is the primary router for your server.
@@ -20,11 +17,6 @@
   user: userRouter,
   wallet: walletRouter,
   signable: signableRouter,
-<<<<<<< HEAD
-  crowdfund: crowdfundRouter
-=======
-  ballot: ballotRouter,
->>>>>>> c81f3ff9
 });
 
 // export type definition of API
