import { createCallerFactory, createTRPCRouter } from "@/server/api/trpc";
import { userRouter } from "./routers/users";
import { walletRouter } from "./routers/wallets";
import { transactionRouter } from "./routers/transactions";
import { signableRouter } from "./routers/signable";
import { ballotRouter } from "./routers/ballot";
import { proxyRouter } from "./routers/proxy";
import { migrationRouter } from "./routers/migrations";

import { crowdfundRouter } from "./routers/crowdfunds";

/**
 * This is the primary router for your server.
 *
 * All routers added in /api/routers should be manually added here.
 */
export const appRouter = createTRPCRouter({
  transaction: transactionRouter,
  user: userRouter,
  wallet: walletRouter,
  signable: signableRouter,
  ballot: ballotRouter,
<<<<<<< HEAD
  crowdfund: crowdfundRouter,
=======
  proxy: proxyRouter,
  migration: migrationRouter,
>>>>>>> 4a5ec31e
});

// export type definition of API
export type AppRouter = typeof appRouter;

/**
 * Create a server-side caller for the tRPC API.
 * @example
 * const trpc = createCaller(createContext);
 * const res = await trpc.post.all();
 *       ^? Post[]
 */
export const createCaller = createCallerFactory(appRouter);<|MERGE_RESOLUTION|>--- conflicted
+++ resolved
@@ -20,12 +20,9 @@
   wallet: walletRouter,
   signable: signableRouter,
   ballot: ballotRouter,
-<<<<<<< HEAD
   crowdfund: crowdfundRouter,
-=======
   proxy: proxyRouter,
   migration: migrationRouter,
->>>>>>> 4a5ec31e
 });
 
 // export type definition of API
