--- conflicted
+++ resolved
@@ -17,23 +17,6 @@
 }
 
 model Wallet {
-<<<<<<< HEAD
-  id                  String   @id @default(cuid())
-  name                String
-  description         String?
-  signersAddresses    String[]
-  signersStakeKeys    String[]
-  signersDRepKeys     String[]
-  signersDescriptions String[]
-  numRequiredSigners  Int?
-  verified            String[]
-  scriptCbor          String
-  stakeCredentialHash String?
-  type                String
-  isArchived          Boolean  @default(false)
-  clarityApiKey       String?
-  rawImportBodies     Json?
-=======
   id                      String   @id @default(cuid())
   name                    String
   description             String?
@@ -49,7 +32,6 @@
   isArchived              Boolean  @default(false)
   clarityApiKey           String?
   migrationTargetWalletId String?
->>>>>>> 66f06b4a
 }
 
 model Transaction {
