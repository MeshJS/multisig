--- conflicted
+++ resolved
@@ -82,16 +82,6 @@
   createdAt DateTime @default(now())
 }
 
-<<<<<<< HEAD
-model Crowdfund {
-  id                String  @id @default(cuid())
-  name              String
-  description       String?
-  proposerKeyHashR0 String
-  authTokenId       String?
-  datum             String?
-  address           String?
-=======
 model Ballot {
   id               String   @id @default(cuid())
   walletId         String
@@ -101,5 +91,35 @@
   choices          String[]
   type             Int
   createdAt        DateTime @default(now())
->>>>>>> c81f3ff9
+}
+
+model Crowdfund {
+  id                String  @id @default(cuid())
+  name              String
+  description       String?
+  proposerKeyHashR0 String
+  authTokenId       String?
+  datum             String?
+  address           String?
+}
+
+model Ballot {
+  id               String   @id @default(cuid())
+  walletId         String
+  description      String?
+  items            String[]
+  itemDescriptions String[]
+  choices          String[]
+  type             Int
+  createdAt        DateTime @default(now())
+}
+
+model Crowdfund {
+  id                String  @id @default(cuid())
+  name              String
+  description       String?
+  proposerKeyHashR0 String
+  authTokenId       String?
+  datum             String?
+  address           String?
 }