/**
 * Run `build` or `dev` with `SKIP_ENV_VALIDATION` to skip env validation. This is especially useful
 * for Docker builds.
 */
await import("./src/env.js");

/** @type {import("next").NextConfig} */
const config = {
  reactStrictMode: true,
  i18n: {
    locales: ["en"],
    defaultLocale: "en",
  },
  transpilePackages: ["geist"],
  images: {
    remotePatterns: [
      {
        protocol: "https",
        hostname: "*.blob.vercel-storage.com",
      },
      {
        protocol: "https",
<<<<<<< HEAD
        hostname: "*.discordapp.com",
=======
        hostname: "ipfs.io",
>>>>>>> dc10759f
      },
    ],
  },
  webpack: function (config, options) {
    config.experiments = {
      asyncWebAssembly: true,
      layers: true,
    };
    return config;
  },
};

export default config;<|MERGE_RESOLUTION|>--- conflicted
+++ resolved
@@ -20,11 +20,11 @@
       },
       {
         protocol: "https",
-<<<<<<< HEAD
         hostname: "*.discordapp.com",
-=======
+      },
+      {
+        protocol: "https",
         hostname: "ipfs.io",
->>>>>>> dc10759f
       },
     ],
   },
